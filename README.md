<p align="center">
    <a href="https://swift.org"><img src="https://img.shields.io/badge/Swift-3.0-orange.svg" alt="Swift" /></a>
    <a href="https://telegram.me/swiftsdkchat"><img src="https://img.shields.io/badge/Chat-Telegram-lightgrey.svg" alt="Chat" /></a>
    <a href="https://swift.org"><img src="https://img.shields.io/badge/OS-OS%20X%2C%20Linux-lightgrey.svg" alt="Platform" /></a>
    <a href="https://tldrlegal.com/license/mit-license"><img src="https://img.shields.io/badge/License-Apache%202.0-blue.svg" alt="License" /></a>
</p>

<p align="center">
    <a href="#telegram-chat">Chat</a>
  • <a href="#whats-new">Changelog</a>    
  • <a href="#prerequisites">Prerequisites</a>
  • <a href="#getting-started">Getting started</a>
  • <a href="#creating-a-new-bot">Creating a new bot</a>
  • <a href="#generating-xcode-project">Generating Xcode project</a>
  • <a href="#api-overview">API overview</a>
  • <a href="#debugging-notes">Debugging notes</a>
  • <a href="#examples">Examples</a>
  • <a href="#documentation">Documentation</a>
  • <a href="#need-help">Support</a>
  • <a href="#license">License</a>
</p>

# SDK for creating Telegram Bots in Swift.

*Sample projects:*

Shopping list bot.

<img src="https://github.com/zmeyc/telegram-bot-swift/wiki/img/shopster_bot.jpg" width=300>

Word reverse bot.

<img src="https://github.com/zmeyc/telegram-bot-swift/wiki/img/word_reverse_bot.jpg" width=300>

Trivial bot:

```swift
import TelegramBot

let bot = TelegramBot(token: "my token")
let router = Router(bot)

router["greet"] = { context in
    guard let from = context.message?.from else { return false }
    context.respondAsync("Hello, \(from.first_name)!")
    return true
}

router[.new_chat_member] = { context in
	guard let user = context.message?.new_chat_member else { return false }
	guard user.id != bot.user.id else { return false }
	context.respondAsync("Welcome, \(user.first_name)!")
	return true
}

while let update = bot.nextUpdateSync() {
	try router.process(update: update)
}

fatalError("Server stopped due to error: \(bot.lastError)")
```

## Telegram chat

Join our chat in Telegram: [swiftsdkchat](https://telegram.me/swiftsdkchat).

## What's new

[Release notes](https://github.com/zmeyc/telegram-bot-swift/blob/master/CHANGELOG.md) contain the significant changes in each release with migration notes.

## Prerequisites

<<<<<<< HEAD
OS X is required. Linux support is planned, but not ready yet.

On OS X, install `Swift 3.0 DEVELOPMENT-SNAPSHOT-2016-08-26-a` by following instructions on Wiki: [Setting Up Dev Environment](https://github.com/zmeyc/telegram-bot-swift/wiki/Dev%20Environment).
=======
On OS X, use the latest Xcode 8 release.
>>>>>>> c00de8af

On Linux, install `Swift 3.0.2 Preview 1` or newer. Note that `shopster-bot` example won't build on Linux because GRDB doesn't support Linux yet, but otherwise the library should be functional.

## Getting started

Please get familiar with the documentation on Telegram website:

* [Bots: An introduction for developers](https://core.telegram.org/bots)

* [Telegram Bot API](https://core.telegram.org/bots/api)


## Creating a new bot

In Telegram, add `BotFather`. Send him these commands:

```
/newbot
BotName
username_of_my_bot
```

BotFather will return a token.

Create a project for your bot:

```
mkdir hello-bot
cd hello-bot
swift package init --type executable

```

Create `Package.swift`:

```swift
import PackageDescription

let package = Package(
    name: "hello-bot",
    dependencies: [
        .Package(url: "https://github.com/zmeyc/telegram-bot-swift.git", majorVersion: 0)
    ]
)
```

Create `Sources/main.swift`:

```swift
import Foundation
import TelegramBot

let token = readToken(from: "HELLO_BOT_TOKEN")
let bot = TelegramBot(token: token)

while let update = bot.nextUpdateSync() {
    if let message = update.message, let from = message.from, let text = message.text {
        bot.sendMessageAsync(chat_id: from.id,
                             text: "Hi \(from.first_name)! You said: \(text).\n")
    }
}

fatalError("Server stopped due to error: \(bot.lastError)")
```

> Do not commit your token to git!

`readToken` reads token from environment variable or from a file. So, either create an environment variable:

```
export HELLO_BOT_TOKEN='token'
```

Or save the token to a file and add the file to .gitignore:

```
echo token > HELLO_BOT_TOKEN
```

Build your bot:

```
swift build
```

And run it:

```
.build/debug/hello-bot
```

More details are available on Wiki: [New Bot](https://github.com/zmeyc/telegram-bot-swift/wiki/New-Bot).

## Generating Xcode project

It's easy:

```
swift package generate-xcodeproj
```

Open generated `hello-bot.xcodeproj` and switch the active scheme to the bottom one:

<img src="https://github.com/zmeyc/telegram-bot-swift/wiki/img/scheme.jpg" width=419>

Don't forget to add your token to environment variables in Xcode (Scheme settings -> Run).

Press CMD-R to start the bot.

## API overview

### Type and request names

SDK type and request names closely mirror [original Telegram ones](https://core.telegram.org/bots/api). We decided not to use camel case naming and opted to use Telegram's snake_case instead.

Swift types and enums were added where appropriate:
 

```swift
if entity.type == .bot_command { ... }
```

In most cases raw methods accepting strings are also available. They can be used as fallbacks if required enum case is not added yet:

```swift
if entity.type_string == "bot_command" { ... }
```

To allow accessing fields which are still missing in SDK, every data type has `json` member with original json structure:

```swift
if entity.json["type"].stringValue == "bot_command" { ... }
```

All types conform to `JsonConvertible` protocol and can be created from json or serialized back to json. Use `debugDescription` method for human-readable json or `description` for json which can be sent to server.

### Requests

**Sync and Async**

Request names closely mirror Telegram ones, but have two versions: `synchronous` and `asynchronous` with method suffixes `Sync` and `Async` correspondingly.

* Synchronous methods block until the operation is completed.

```swift
let fromId: Int64 = 12345678 // your user id
bot.sendMessageSync(fromId, "Hello!") // blocks until the message is sent
bot.sendMessageSync(fromId, "Bye.")
```

These methods return a server response or `nil` in case of error. If `nil` is returned, details can be obtained by querying `bot.lastError`.

```swift
guard let sentMessage = bot.sendMessageSync(fromId, "Hello") else {
    fatalError("Unable to send message: \(bot.lastError.unwrapOptional)")
}
```

Do not use synchronous methods in real apps because they're slow. Use them when debugging or for experimenting in `REPL`. More details: [Using Swift REPL for calling API methods](https://github.com/zmeyc/telegram-bot-swift/wiki/Using-Swift-REPL-for-calling-API-methods)

* Asynchronous methods accept an optional completion handler which will be called when operation is completed.

Completion handler is called on main thread by default.

```swift
bot.sendMessageAsync(fromId, "Hello!") { result, error in
  // message sent!
  bot.sendMessageAsync(fromId, "Bye.")
}
// execution continues immediately
```

In completion handler `result` contains the server response or `nil` in case of error. Details can be obtained by querying `error`.

For simplicity, it's possible to synchronously process messages, but respond asynchronously to avoid blocking the processing of the next message. So, a typical bot's main loop can look like this:

```swift
while let update = bot.nextUpdateSync() {
  // process the message and call Async methods
}
```

**Request parameters**

Parameter names should be specified explicitly in most cases:

```swift
bot.sendLocationAsync(chat_id: chatId, latitude: 50.4501, longitude: 30.5234)
```

Exception to this are `sendMessageSync/Async` and `respondSync/Async` functions which are used very often. Parameter names can be omitted in them:

```swift
bot.sendMessageAsync(chat_id: chatId, text: "Text")
bot.sendMessageAsync(chatId, "Text") // will also work
```

`Optional` parameters can also be passed:

```swift
let markup = ForceReply()
bot.sendMessageAsync(chat_id: chatId, text: "Force reply",
    reply_markup: markup, disable_notification: true)
```

If you ever encounter a situation when parameter hasn't been added to method signature yet, you can pass a dictionary with any parameters at the end of parameter list:

```swift
let markup = ForceReply()
bot.sendMessageAsync(chat_id: chatId, text: "Force reply",
    ["reply_markup": markup, "disable_notification": true])
```

It's also possible to set default parameter values for a request:

```swift
bot.defaultParameters["sendMessage"] = ["disable_notification": true]
```

In dictionaries `nil` values will be treated as `no value` and won't be sent to Telegram server.

**Available requests**

Check `TelegramBot/Requests` subdirectory for a list of available requests.

If you find a missing request, please create a ticket and it will be added. Until then, an arbitrary unsupported endpoint can be called like this:

```swift
let user: User? = requestSync("sendMessage", ["chat_id": chatId, "text": text])
```

Or async version:

```swift
requestAsync("sendMessage", ["chat_id": chatId, "text": text]) { (result: User?, error: DataTaskError?) -> () in
    ...
}
```

These methods automatically deserialize the json response.

Explicitly specifying result type is important. Result type should conform to `JsonConvertible` protocol. `Bool` and `Int` already conform to `JsonConvertible`.

JSON class itself also conforms to `JsonConvertible`, so you can request a raw json if needed:

```swift
let user: JSON? = requestSync("sendMessage", ["chat_id": chatId, "text": text])
```

### Routing

Router maps text commands and other events to their handler functions and helps parsing command arguments.

```swift
let router = Router(bot)
router["command1"] = handler1
router["command2"] = handler2
router[.event] = handler3
...
router.process(update: update)
```

Multiple commands can be specified in a single rule:

```swift
router["Full Command Name", "command"] = handler
```

Multiword commands are also supported:

```swift
router["list add"] = onListAdd
router["list remove"] = onListRemove
```

Routers can be chained. This helps creating a context-sensitive routers with fallback to a global router.

```swift
router1.unmatched = router2.handler
```

**Handlers**

Handlers take `Context` argument and return `Bool`.

 * If handler returns `true`, command matching stops.
 * If handler returns `false`, other paths will be matched.
 
So, in handler check preconditions and return false if they aren't satisfied:

```swift
router["reboot"] = { context in
    guard let fromId = context.fromId where isAdmin(fromId) else { return false }
    
    context.respondAsync("I will now reboot the PC.") { _ in
        reboot()
    }
    
    return true
}
```

Handler functions can be marked as `throws` and throw exceptions. Router won't process them and will simply pass the exceptions to caller.

`Context` is a request context, it contains:
 
 * `bot` - a reference to the bot.
 * `update` - current `Update` structure.
 * `message` - convenience method for accessing `update.message`. If `update.message` is nil, fallbacks to `update.edited_message`, then to `update.callback_query?.message`.
 * `command` - command without slash.
 * `slash` - true, if command was prefixed with a slash. Useful if you want to skip commands not starting with slash in group chats.
 * `args` - command arguments scanner.
 * `properties` - context sensitive properties. Pass them to `process` method:

```swift
var properties = [String: AnyObject]()
properties["myField"] = myValue
try router.process(update: update, properties: properties)
```

And use them in handlers:

```swift
func myHandler(context: Context) -> Bool {
    let myValue = context.properties["myField"] as? MyValueType
    // ...
}
```

Or make a `Context` category for easier access to your properties, for example:

```swift
extension Context {
    var session: Session { return properties["session"] as! Session }
}
```
 
`Context` also contains a few helper methods and variables:
 
 * `privateChat` - true, if this is a private chat with bot, false for all group chat types.
 * `chatId` - shortcut for message?.chat.id. If message is nil, tries to retrieve chatId from other `Update` fields.
 * `fromId` - shortcut for message?.from?.id. If message is nil, tries to retrieve fromId from other `Update` fields.
 * `respondAsync`, `respondSync` - works as `sendMessage(chatId, ...)`
 * `respondPrivatelyAsync/Sync("text", groupText: "text")` - respond to user privately, sending a short message to the group if this was a group chat. For example:
 
```swift
context.respondPrivatelyAsync("Command list: ...",
    groupText: "Please find a list of commands in a private message.")
```

 * `reportErrorAsync/Sync(text: "User text", errorDescription: "Detailed error description for administrator")` - sends a short message to user and prints detailed error description to a console. `text` parameter can be omitted, in which case user will receive a generic error message. 

**Text commands**

Router can match text commands:

```swift
router["start"] = onStart
```

Command name is processed differently in private and group chats:

* In private chats slash is optional. `start` matches `/start` as well as `start`.
* It group chats 'start' only matches `/start`.

This can be overridden. The following line will require slash even in private chats:

```swift
router["start", .slashRequired] = onStart
```

Router is case-insensitive by default. To make it case-sensitive, pass `.caseSensitive` option:

```swift
router["command", .caseSensitive] = handler
```

Multiple options can be passed:

```swift
router["command", [.slashRequired, .caseSensitive]] = handler
```

In Telegram group chats, user can append bot name to a command, for example: `/greet@hello_bot`. Router takes care of removing the `@hello_bot` part from command name automatically.

**Text commands with arguments**

Words can be captured and then processed by using `scanWord` method.

```swift
router["two_words"] = { context in
    let word1 = context.args.scanWord()
    let word2 = context.args.scanWord()
}
```

Array of words can be captured using `scanWords`:

```swift
router["words"] = { context in
    let words = context.args.scanWords() // returns [String] array
}
```

Numbers can be captured using `scanInt`, `scanInt64` and `scanDouble`. `restOfString` captures the remainder as a single string.

```swift
router["command"] = { context in
    let value1 = context.args.scanInt()
    let value2 = context.args.scanDouble()
    let text = context.args.scanRestOfString()
}
```

It's also possible to directly access `NSScanner` used for scanning arguments: `context.args.scanner`.

Handler is expected to read all the arguments, otherwise user will see a warning: _Part of your input was ignored: text_

So, for example, if there's a command `swap` which expects two arguments but user types: `/swap aaa bbb ccc`, he will see:

```
bbb aaa
Part of your input was ignored: ccc
```

A possible way to avoid the warning is to skip unneeded arguments by calling `context.args.skipRestOfString()`.

Also, the warning can be overridden:

```swift
router.partialMatch = { context in
    context.respondAsync("Part of your input was ignored: \(context.args.scanRestOfString())")
    return true
}
```

**Other events**

Router can handle other event types as well. For example, when new user joins the chat, `.new_chat_member` path will be triggered:

```swift
router[.new_chat_member] = { context in
        guard let user = context.message.new_chat_member else { return false }
        guard user.id != bot.user.id else { return false } // Don't greet self
        context.respondAsync("Welcome, \(user.first_name)!")
        return true
}
```

Check `TelegramBot/Router/ContentType.swift` file for a complete list of events supported by Router.

**Handling unmatched paths**

If no paths were matched, router will call it's `unmatched` handler, which will print "Command not found" by default.
This can be overridden by setting an explicit handler:

```swift
router.unmatched = { context in
    // Do something else with context.args
    return true
}
```

### Debugging notes

In debugger you may want to dump the contents of a json structure, but `debugDescription` loses it's formatting.

`prettyPrint` helper function allows printing any `JsonConvertible` with indentation:

```swift
let user: User
user.prettyPrint()

bot.sendMessageSync(fromId, "Hello!")?.prettyPrint()
```

## Examples

There are 3 example projects available:

* `Examples/hello-bot` - a trivial bot which responds to `/greet` command and greets users who join the chat.

* `Examples/word-reverse-bot` - demonstrates how to handle start and stop requests, keep session state and parse command arguments. Behaves differently in private and group chats. Uses a router and a controller.

* `Examples/shopster-bot` - maintains a shopping list using sqlite3 database. Allows creating shared shopping lists in group chats. [GRDB library](https://github.com/groue/GRDB.swift) is used for working with database.

Details on compiling and running the bots are available on Wiki: [Building and running the example projects](https://github.com/zmeyc/telegram-bot-swift/wiki).

## Documentation

Additional documentation is available on [Telegram Bot Swift SDK Wiki](https://github.com/zmeyc/telegram-bot-swift/wiki).

Check `Examples/` for sample bot projects.

This SDK is a work in progress, expect the API to change very often.

## Need help?

Please [submit an issue](https://github.com/zmeyc/telegram-bot-swift/issues) on Github.

If you miss a specific feature, please create an issue and it will be prioritized. Pull Requests are also welcome.

Talk with other developers in our Telegram chat: [swiftsdkchat](https://telegram.me/swiftsdkchat).

Happy coding!

## License

Apache License Version 2.0 with Runtime Library Exception. Please see LICENSE.txt for more information.
<|MERGE_RESOLUTION|>--- conflicted
+++ resolved
@@ -70,13 +70,7 @@
 
 ## Prerequisites
 
-<<<<<<< HEAD
-OS X is required. Linux support is planned, but not ready yet.
-
-On OS X, install `Swift 3.0 DEVELOPMENT-SNAPSHOT-2016-08-26-a` by following instructions on Wiki: [Setting Up Dev Environment](https://github.com/zmeyc/telegram-bot-swift/wiki/Dev%20Environment).
-=======
 On OS X, use the latest Xcode 8 release.
->>>>>>> c00de8af
 
 On Linux, install `Swift 3.0.2 Preview 1` or newer. Note that `shopster-bot` example won't build on Linux because GRDB doesn't support Linux yet, but otherwise the library should be functional.
 
