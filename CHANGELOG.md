--- conflicted
+++ resolved
@@ -1,15 +1,11 @@
 # telegram-bot-swift changelog
 
-<<<<<<< HEAD
-## 0.17.0 ()
+## 0.16.1 (2017-04-16)
 
 - Bugfix: POST data length was calculated incorrectly resulting in
   getFile returning HTTP error 400 "invalid file_id".
 
 ## 0.16.0 (2017-04-03)
-=======
-## 0.15.1 (2017-04-16)
->>>>>>> ba124f3a
 
 - Switch to IBM's version of SwiftyJSON for Linux compatibility.
 
